--- conflicted
+++ resolved
@@ -11,11 +11,7 @@
 __contact__ = "Jerome.Kieffer@ESRF.eu"
 __license__ = "MIT"
 __copyright__ = "European Synchrotron Radiation Facility, Grenoble, France"
-<<<<<<< HEAD
-__date__ = "10/06/2020"
-=======
 __date__ = "03/09/2020"
->>>>>>> 6f0fe346
 __status__ = "development"
 version = "0.0.1"
 
@@ -118,18 +114,6 @@
                                            str(gnom.Dmax_avg),
                                            str(gnom.logP_avg),
                                            str(data["volume"]),
-<<<<<<< HEAD
-                                            str(sampleAvgOneDimensionalFiles),
-                                            str(bufferAvgOneDimensionalFiles),
-                                            self.averageSample,                     #sampleAverageFilePath,
-                                            self.bestBuffer,                        #bufferAverageFilePath,
-                                           sub,                #subtractedFilePath,
-                                            self.scatterPlot,                       #experimentalDataPlotFilePath,
-                                            self.densityPlot,                       #densityPlotFilePath,
-                                            self.guinierPlot,                       #guinierPlotFilePath,
-                                            self.kratkyPlot,                        #kratkyPlotFilePath,
-                                            self.gnomFile)                          #gnomOutputFilePath
-=======
                                            str(sampleAvgOneDimensionalFiles),
                                            str(bufferAvgOneDimensionalFiles),
                                            self.averageSample,                     #sampleAverageFilePath,
@@ -139,5 +123,4 @@
                                            self.densityPlot,                       #densityPlotFilePath,
                                            self.guinierPlot,                       #guinierPlotFilePath,
                                            self.kratkyPlot,                        #kratkyPlotFilePath,
-                                           self.gnomFile)                          #gnomOutputFilePath
->>>>>>> 6f0fe346
+                                           self.gnomFile)                          #gnomOutputFilePath