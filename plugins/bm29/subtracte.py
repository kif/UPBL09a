--- conflicted
+++ resolved
@@ -11,11 +11,7 @@
 __contact__ = "Jerome.Kieffer@ESRF.eu"
 __license__ = "MIT"
 __copyright__ = "European Synchrotron Radiation Facility, Grenoble, France"
-<<<<<<< HEAD
-__date__ = "10/06/2020"
-=======
 __date__ = "03/09/2020"
->>>>>>> 69617e51
 __status__ = "development"
 __version__ = "0.1.1"
 
@@ -41,17 +37,10 @@
 from freesas.autorg import auto_gpa, autoRg, auto_guinier
 from freesas.bift import BIFT
 from scipy.optimize import minimize
-<<<<<<< HEAD
-from pyFAI.azimuthalIntegrator import AzimuthalIntegrator
-from .common import Sample, Ispyb, get_equivalent_frames, cmp_float, get_integrator, KeyCache, \
-                    polarization_factor, method, Nexus, get_isotime, SAXS_STYLE, NORMAL_STYLE, \
-                    Sample
-=======
 from .common import Sample, Ispyb, get_equivalent_frames, cmp_float, get_integrator, KeyCache, \
                     polarization_factor, method, Nexus, get_isotime, SAXS_STYLE, NORMAL_STYLE, \
                     Sample
 from .ispyb import IspybConnector
->>>>>>> 69617e51
 
 NexusJuice = namedtuple("NexusJuice", "filename h5path npt unit q I poni mask energy polarization method signal2d error2d sample")
 
@@ -61,17 +50,10 @@
     
         Typical JSON file:
     {
-<<<<<<< HEAD
-      "buffers_files" = ["buffer_001.h5", "buffer_002.h5"],
-      "sample_file" = "sample.h5",
-      "output_file" = "subtracted.h5"
-      "fidelity" = 0.001,
-=======
       "buffer_files": ["buffer_001.h5", "buffer_002.h5"],
       "sample_file": "sample.h5",
       "output_file": "subtracted.h5"
       "fidelity":= 0.001,
->>>>>>> 69617e51
       "ispyb": {
         "url": "http://ispyb.esrf.fr:1234",
         "login": "mx1234",
@@ -79,16 +61,9 @@
         "pyarch": "/data/pyarch/mx1234/sample", 
         "measurement_id": -1,
         "collection_id": -1
-<<<<<<< HEAD
-       } 
-      # TODO ... "wait_for" = ["job1", "job2"]
-
-      
-=======
        },
       "wait_for": [jobid_buffer1, jobid_buffer2, jobid_sample],
       "plugin_name": "bm29.subtractbuffer"
->>>>>>> 69617e51
     } 
     """
     def __init__(self):
@@ -262,11 +237,7 @@
         buffer_average = numpy.mean([self.buffer_juices[i].signal2d for i in range(*tomerge)], axis=0)
         buffer_variance = numpy.sum([(self.buffer_juices[i].error2d)**2 for i in range(*tomerge)], axis=0) / (tomerge[1] - tomerge[0])**2
         sample_average = self.sample_juice.signal2d
-<<<<<<< HEAD
-        sample_variance = sample_juice.error2d**2
-=======
         sample_variance = self.sample_juice.error2d**2
->>>>>>> 69617e51
         sub_average = self.sample_juice.signal2d - buffer_average
         sub_variance = sample_variance + buffer_variance
         sub_std = numpy.sqrt(sub_variance)
@@ -284,11 +255,7 @@
         int_std_ds.attrs["method"] = "quadratic sum of sample error and buffer errors"
         average_grp.attrs["default"] = average_data.name
 
-<<<<<<< HEAD
-        if self.ispyb.server:
-=======
         if self.ispyb.url and parse_url(self.ispyb.url).host:
->>>>>>> 69617e51
             #we need to provide the sample record and the best_buffer so let's generate it
             #This is a waist of time & resources ... 
             res1 = ai._integrate1d_ng(sample_average, key_cache.npt, 
@@ -357,11 +324,7 @@
         ai2_std_ds.attrs["interpretation"] ="spectrum"
         ai2_int_ds.attrs["units"] = "arbitrary"
     
-<<<<<<< HEAD
-        if self.ispyb.server:
-=======
         if self.ispyb.url and parse_url(self.ispyb.url).host:
->>>>>>> 69617e51
             self.to_pyarch["subtracted"] = res3
     
     # Process 4: Guinier analysis
@@ -442,11 +405,7 @@
                 guinier_autorg["qₘₐₓ·Rg"] =  autorg.Rg * res3.radial[autorg.end_point - 1] 
 
         guinier = guinier or autorg or gpa #take one of the fits
-<<<<<<< HEAD
-        if self.ispyb.server:
-=======
         if self.ispyb.url and parse_url(self.ispyb.url).host:
->>>>>>> 69617e51
             self.to_pyarch["guinier"] = guinier
             
     # Stage #4 Guinier plot generation:
@@ -687,14 +646,8 @@
         return NexusJuice(filename, h5path, npt, unit, q, I, poni, mask, energy, polarization, method, image2d, error2d, sample)
 
     def send_to_ispyb(self):
-<<<<<<< HEAD
-        if self.ispyb.url:
-            ispyb = IspybConnector(**self.ispyb)
-            ispyb.send_subtracted(self.to_pyarch)
-=======
         if self.ispyb.url and parse_url(self.ispyb.url).host:
             ispyb = IspybConnector(**self.ispyb)
             ispyb.send_subtracted(self.to_pyarch)
         else:
             self.log_warning("Not sending to ISPyB: no valid URL %s"%self.ispyb.url)
->>>>>>> 69617e51
