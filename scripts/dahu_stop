#!/bin/sh
if [ -f ${HOME}/.dahu/pid ]
then
    pid=$(cat ${HOME}/.dahu/pid)
else
    pid=$(ps aux |grep dahu_server |grep python | awk '{ print $2 }' )
fi
if [ $pid ]
then 
    echo killing dahu @pid ${pid}
    kill ${pid}
    sleep 1
<<<<<<< HEAD
    kill ${pid}
=======
    kill -9 ${pid}
>>>>>>> ea9a21b3
fi<|MERGE_RESOLUTION|>--- conflicted
+++ resolved
@@ -10,9 +10,5 @@
     echo killing dahu @pid ${pid}
     kill ${pid}
     sleep 1
-<<<<<<< HEAD
-    kill ${pid}
-=======
     kill -9 ${pid}
->>>>>>> ea9a21b3
 fi